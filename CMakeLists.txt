#
# Copyright 2016 Adobe. All rights reserved.
# This file is licensed to you under the Apache License, Version 2.0 (the "License");
# you may not use this file except in compliance with the License. You may obtain a copy
# of the License at http://www.apache.org/licenses/LICENSE-2.0
#
# Unless required by applicable law or agreed to in writing, software distributed under
# the License is distributed on an "AS IS" BASIS, WITHOUT WARRANTIES OR REPRESENTATIONS
# OF ANY KIND, either express or implied. See the License for the specific language
# governing permissions and limitations under the License.
#

# Detects whether this is a top-level project
get_directory_property(HAS_PARENT PARENT_DIRECTORY)
if(HAS_PARENT)
    set(LAGRANGE_TOPLEVEL_PROJECT OFF)
else()
    set(LAGRANGE_TOPLEVEL_PROJECT ON)
endif()

# Check required CMake version
set(REQUIRED_CMAKE_VERSION "3.25.0")
if(LAGRANGE_TOPLEVEL_PROJECT)
    cmake_minimum_required(VERSION ${REQUIRED_CMAKE_VERSION})
else()
    # Don't use cmake_minimum_required here to avoid implicitly overriding parent policies
    if(${CMAKE_VERSION} VERSION_LESS ${REQUIRED_CMAKE_VERSION})
        message(FATAL_ERROR "CMake required version to build Lagrange is ${REQUIRED_CMAKE_VERSION}")
    endif()
endif()

cmake_policy(SET CMP0054 NEW) # Only interpret if() arguments as variables or keywords when unquoted.
cmake_policy(SET CMP0076 NEW) # target_sources() command converts relative paths to absolute.
<<<<<<< HEAD
cmake_policy(SET CMP0141 NEW) # MSVC debug information format flags are selected by an abstraction.
=======
set(CMAKE_POLICY_DEFAULT_CMP0063 NEW) # Honor visibility properties for all target types.
set(CMAKE_POLICY_DEFAULT_CMP0077 NEW) # Avoid overriding normal variables with option()
>>>>>>> 587f6ab9
set(CMAKE_POLICY_DEFAULT_CMP0091 NEW) # MSVC runtime library flags are selected by an abstraction.
set(CMAKE_POLICY_DEFAULT_CMP0126 NEW) # Avoid overriding normal variables with set(CACHE)
set(CMAKE_POLICY_DEFAULT_CMP0135 NEW) # Set the timestamps of all extracted contents to the time of the extraction.

# Include user-provided default options if available. We do that before the main
# `project()` so that we can define the C/C++ compilers from the option file.
if(EXISTS ${CMAKE_CURRENT_SOURCE_DIR}/LagrangeOptions.cmake)
    if(LAGRANGE_TOPLEVEL_PROJECT)
        message(STATUS "Using local options file: ${CMAKE_CURRENT_SOURCE_DIR}/LagrangeOptions.cmake")
        include(${CMAKE_CURRENT_SOURCE_DIR}/LagrangeOptions.cmake)
    else()
        message(WARNING "Ignoring local options file for non-top-level build: "
                        "${CMAKE_CURRENT_SOURCE_DIR}/LagrangeOptions.cmake")
    endif()
endif()

# Set default compiler cache program based on available programs
find_program(SCCACHE_PROGRAM sccache)
find_program(CCACHE_PROGRAM ccache)
if(SCCACHE_PROGRAM)
    set(LAGRANGE_CCACHE_PROGRAM "sccache" CACHE STRING "Compiler cache program to use (none, ccache or sccache)")
elseif(CCACHE_PROGRAM)
    set(LAGRANGE_CCACHE_PROGRAM "ccache" CACHE STRING "Compiler cache program to use (none, ccache or sccache)")
else()
    set(LAGRANGE_CCACHE_PROGRAM "none" CACHE STRING "Compiler cache program to use (none, ccache or sccache)")
endif()

set(LAGRANGE_CCACHE_PROGRAMS none ccache sccache)
set_property(CACHE LAGRANGE_CCACHE_PROGRAM PROPERTY STRINGS ${LAGRANGE_CCACHE_PROGRAMS})

# Enable sscache if available
if((LAGRANGE_CCACHE_PROGRAM STREQUAL "sccache") AND SCCACHE_PROGRAM)
    message(STATUS "Using sccache: ${SCCACHE_PROGRAM}")
    set(CMAKE_MSVC_DEBUG_INFORMATION_FORMAT "$<$<CONFIG:Debug,RelWithDebInfo>:Embedded>")
    foreach(lang IN ITEMS C CXX)
        set(CMAKE_${lang}_COMPILER_LAUNCHER
            ${CMAKE_COMMAND} -E env ${ccacheEnv} ${SCCACHE_PROGRAM}
        )
    endforeach()
endif()

# Enable ccache if available
if((LAGRANGE_CCACHE_PROGRAM STREQUAL "ccache") AND CCACHE_PROGRAM)
    set(ccacheEnv
        CCACHE_BASEDIR=${CMAKE_BINARY_DIR}
        CCACHE_SLOPPINESS=clang_index_store,include_file_ctime,include_file_mtime,locale,pch_defines,time_macros
    )
    message(STATUS "Using ccache: ${CCACHE_PROGRAM}")
    set(CMAKE_MSVC_DEBUG_INFORMATION_FORMAT "$<$<CONFIG:Debug,RelWithDebInfo>:Embedded>")
    foreach(lang IN ITEMS C CXX)
        set(CMAKE_${lang}_COMPILER_LAUNCHER
            ${CMAKE_COMMAND} -E env ${ccacheEnv} ${CCACHE_PROGRAM}
        )
    endforeach()
endif()

# Set default macOS deployment target
if(LAGRANGE_TOPLEVEL_PROJECT)
    set(CMAKE_OSX_DEPLOYMENT_TARGET "11.0" CACHE STRING "Minimum OS X deployment version")
endif()

################################################################################
file(READ "VERSION" lagrange_version)
string(STRIP ${lagrange_version} lagrange_version)
project(Lagrange VERSION ${lagrange_version})

# Detects whether internal libs are available
if(IS_DIRECTORY "${PROJECT_SOURCE_DIR}/cmake/recipes/internal")
    set(LAGRANGE_NO_INTERNAL OFF)
else()
    set(LAGRANGE_NO_INTERNAL ON)
endif()

# Define this first since other options defaults depend on this
option(LAGRANGE_JENKINS "Enable specific configs when building on Jenkins" OFF)

# Whether to enable compilation tests by default
if(WIN32 AND NOT LAGRANGE_JENKINS)
    set(LAGRANGE_COMPILE_TESTS_DEFAULT NO)
else()
    set(LAGRANGE_COMPILE_TESTS_DEFAULT ${LAGRANGE_TOPLEVEL_PROJECT})
endif()

# Enable MSVC compiler bug workaround for fmt 8 and Eigen
if(LAGRANGE_TOPLEVEL_PROJECT AND MSVC_VERSION GREATER_EQUAL 1936 AND MSVC_VERSION LESS_EQUAL 1937)
    message(WARNING
        "Visual Studio 17.6 and 17.7 have a known internal compiler error with fmt and Eigen. "
        "Enabling LAGRANGE_FMT_EIGEN_FIX to work around the issue. See: "
        "https://developercommunity.visualstudio.com/t/Internal-compiler-error-compiler-file-m/10376323"
    )
    set(LAGRANGE_FMT_EIGEN_FIX_DEFAULT ON)
else()
    set(LAGRANGE_FMT_EIGEN_FIX_DEFAULT OFF)
endif()

# Python defaults
if(SKBUILD)
    if(LINUX)
        # MKL doesn't support building Python modules with individual shared libraries. On Linux dlopen()
        # would fail with the following error:
        #
        #   INTEL MKL ERROR: <...>/libmkl_def.so.1: undefined symbol: mkl_sparse_optimize_bsr_trsm_i8.
        #   Intel MKL FATAL ERROR: Cannot load libmkl_def.so.1.
        #
        # The reason is that the three libraries libmkl_core, libmkl_intel and libmkl_thread need to be
        # dlopened with RTLD_GLOBAL first. One needs to link against libmkl_rt instead. See this issue for
        # more details:
        #
        # https://gitlab.kitware.com/cmake/cmake/-/issues/20491
        #
        # Note: We should probably enable this on macOS as well, but our Jenkins nodes don't have a
        # Fortran compiler (and our pre-built Arpack doesn't link against mkl_rt).
        #
        set(MKL_LINKING "sdl" CACHE STRING "Linking strategy to use with MKL (static, dynamic or sdl)")
        option(ARPACK_BUILD_FROM_SOURCE "Build arpack from source using a Fortran compiler" ON)
    endif()
endif()

# Meta target: ALL includes all optional modules and UI.
option(LAGRANGE_ALL                "Build all lagrange modules" OFF)

# When building the usd module, we need to use TBB 2020
if(LAGRANGE_MODULE_USD OR (LAGRANGE_ALL AND NOT LAGRANGE_NO_INTERNAL))
    option(LAGRANGE_WITH_ONETBB "Build Lagrange with OneTBB 2021 rather than TBB 2020" OFF)
    option(TBB_PREFER_STATIC    "Build with static TBB"     OFF)
endif()

# General CMake options
option(LAGRANGE_ASSERT_DEBUG_BREAK      "Assert will break into debugger on failure"           ${LAGRANGE_TOPLEVEL_PROJECT})
option(LAGRANGE_COMPILE_TESTS           "Enable compilation tests"                             ${LAGRANGE_COMPILE_TESTS_DEFAULT})
option(LAGRANGE_COPY_RUNTIME_DEPS       "Copy runtime dependencies into executable folders"    ${LAGRANGE_TOPLEVEL_PROJECT})
option(LAGRANGE_DISABLE_FPE             "Disable floating point exception code"                OFF)
option(LAGRANGE_DOCUMENTATION           "Build Doxygen documentation"                          OFF)
option(LAGRANGE_ENABLE_GPU_TESTS        "Enable unit tests that run on the GPU"                ON)
option(LAGRANGE_ENABLE_LEGACY_FUNCTIONS "Enable support for legacy functions."                 ON)
option(LAGRANGE_EXAMPLES                "Build all examples"                                   ${LAGRANGE_TOPLEVEL_PROJECT})
option(LAGRANGE_FMT_EIGEN_FIX           "Avoid MSVC C1001 error releated to fmt and eigen"     ${LAGRANGE_FMT_EIGEN_FIX_DEFAULT})
option(LAGRANGE_INSTALL                 "Enable installation"                                  ${LAGRANGE_TOPLEVEL_PROJECT})
option(LAGRANGE_LIMIT_PARALLELISM       "Limit parallelism according to available cpu/memory"  OFF)
option(LAGRANGE_MORE_WARNINGS           "Increase the level of warnings when compiling"        OFF)
option(LAGRANGE_PERFORMANCE_TESTS       "Build all performance tests"                          OFF)
option(LAGRANGE_UNIT_TESTS              "Build all unit tests"                                 ${LAGRANGE_TOPLEVEL_PROJECT})
option(LAGRANGE_USE_PCH                 "Enable precompiled headers"                           OFF)
option(LAGRANGE_USE_WASM_EXCEPTIONS     "Use -fwasm-exception flag with Emscripten"            OFF)
option(LAGRANGE_WITH_ONETBB             "Build Lagrange with OneTBB 2021 rather than TBB 2020" ON)
option(LAGRANGE_WITH_TRACY              "Build tracy client with Lagrange"                     OFF)

# Set build type as a normal variable to prevent subprojects from overriding it as a option/CACHE variable (thanks to CMP0077/CMP0126)
if(DEFINED BUILD_SHARED_LIBS)
    set(BUILD_SHARED_LIBS ${BUILD_SHARED_LIBS})
else()
    set(BUILD_SHARED_LIBS OFF)
endif()

# Specific override for building on Jenkins
if(LAGRANGE_JENKINS)
    # IPO is very slow and not needed for CI purposes
    option(TBB_ENABLE_IPO "Enable Interprocedural Optimization (IPO) during the compilation" OFF)
endif()

# When building Arpack from source, we need to enable Fortran support in the top-level directory
if(ARPACK_BUILD_FROM_SOURCE)
    enable_language(Fortran)
endif()

# Allowlist/blocklist restricting which modules are allowed in the sub-project. This is an advanced
# option, targeted at users who wish to have explicit knowledge of which module is implicitly
# compiled by Lagrange. By default, an empty list means all modules are allowed.
set(LAGRANGE_ALLOWLIST "" CACHE STRING "List of modules allowed in the project (empty: allow everything)")
set(LAGRANGE_BLOCKLIST "" CACHE STRING "List of modules excluded from the project")

# Third-party dependency management
option(LAGRANGE_EXTERNAL_FIRST    "Third-party libs: prefer public mirrors over corporate ones" OFF)
option(LAGRANGE_EXTERNAL_ONLY     "Third-party libs: only download from public mirrors"         ${LAGRANGE_NO_INTERNAL})

# Artifactory key file
set(ARTIFACTORY_KEYFILE "" CACHE FILEPATH "Path to secret artifactory key.")

# Website repository (extract & check code)
set(LAGRANGE_WEBSITE_REPO "" CACHE FILEPATH "Path to the website repository for markdown code extraction")

# Set default minimum C++ standard
if(LAGRANGE_TOPLEVEL_PROJECT)
    set(CMAKE_CXX_STANDARD 17 CACHE STRING "C++ standard version to compile with")
    set(CMAKE_CXX_STANDARD_REQUIRED ON CACHE BOOL "Whether the C++ standard version is a requirement")
    set(CMAKE_CXX_EXTENSIONS OFF CACHE BOOL "Whether compiler specific extensions are requested")
endif()

if(LAGRANGE_EXTERNAL_ONLY)
    list(PREPEND CMAKE_MODULE_PATH "${PROJECT_SOURCE_DIR}/cmake/recipes/external/")
elseif(LAGRANGE_EXTERNAL_FIRST)
    list(PREPEND CMAKE_MODULE_PATH
        "${PROJECT_SOURCE_DIR}/cmake/recipes/external/"
        "${PROJECT_SOURCE_DIR}/cmake/recipes/internal/"
    )
else()
    list(PREPEND CMAKE_MODULE_PATH
        "${PROJECT_SOURCE_DIR}/cmake/recipes/internal/"
        "${PROJECT_SOURCE_DIR}/cmake/recipes/external/"
    )
endif()
list(PREPEND CMAKE_MODULE_PATH "${PROJECT_SOURCE_DIR}/cmake/lagrange/")

# Lagrange folder prefix for IDE
if(LAGRANGE_TOPLEVEL_PROJECT)
    set(LAGRANGE_IDE_PREFIX_DEFAULT "")
else()
    set(LAGRANGE_IDE_PREFIX_DEFAULT "third_party/")
endif()
set(LAGRANGE_IDE_PREFIX ${LAGRANGE_IDE_PREFIX_DEFAULT} CACHE STRING "Folder prefix for Lagrange targets in MSVC/Xcode")

# When building python module, compile MKL/TBB as a shared library
if(LAGRANGE_MODULE_PYTHON OR LAGRANGE_ALL)
    set(MKL_LINKING "dynamic" CACHE STRING "Linking strategy to use with MKL (static, dynamic or sdl)")
    option(TBB_PREFER_STATIC    "Build with static TBB"     OFF)
endif()

# When building anorigami module, we also need to compile tbbmalloc
if(LAGRANGE_MODULE_ANORIGAMI OR LAGRANGE_MODULE_MESHPROC OR (LAGRANGE_ALL AND NOT LAGRANGE_NO_INTERNAL))
    option(TBB_BUILD_TBBMALLOC "Build TBB malloc library"  ON) # TBB 2020 option
    option(TBBMALLOC_BUILD "Enable tbbmalloc build" ON) # OneTBB 2021 option
endif()

# On Linux & Windows we use MKL to provide BLAS/LAPACK. Since it comes precompiled with /MD on Windows,
# we need to use the MSVC runtime library flag globally for the whole project.
file(READ "cmake/lagrange/lagrangeMklModules.txt" LAGRANGE_MKL_MODULES)
if(LAGRANGE_TOPLEVEL_PROJECT)
    if(LAGRANGE_ALL AND NOT LAGRANGE_NO_INTERNAL)
        # Set MSVC runtime library globally for all targets
        message(STATUS "Forcing /MD globally due to LAGRANGE_ALL requiring MKL")
        set(CMAKE_MSVC_RUNTIME_LIBRARY "MultiThreadedDLL" CACHE STRING "Select the MSVC runtime library")
    else()
        foreach(mkl_module_lc IN ITEMS ${LAGRANGE_MKL_MODULES})
            string(TOUPPER ${mkl_module_lc} mkl_module_uc)
            if(LAGRANGE_MODULE_${mkl_module_uc})
                # Set MSVC runtime library globally for all targets
                message(STATUS "Forcing /MD globally due to lagrange::${mkl_module_lc} requiring MKL")
                set(CMAKE_MSVC_RUNTIME_LIBRARY "MultiThreadedDLL" CACHE STRING "Select the MSVC runtime library")
            endif()
        endforeach()
    endif()
endif()

# Register project source/binary dir in global properties, so they can be
# retrieved from Lagrange CMake functions when called by client code.
set_property(GLOBAL PROPERTY __lagrange_source_dir ${PROJECT_SOURCE_DIR})
set_property(GLOBAL PROPERTY __lagrange_binary_dir ${PROJECT_BINARY_DIR})
set_property(GLOBAL PROPERTY __lagrange_module_path ${CMAKE_MODULE_PATH})

include(code-coverage)
include(lagrange_add_compile_test)
include(lagrange_add_example)
include(lagrange_add_executable)
include(lagrange_add_module)
include(lagrange_add_performance)
include(lagrange_add_python_binding)
include(lagrange_add_test)
include(lagrange_cpm_cache)
include(lagrange_download_data)
include(lagrange_has_onetbb)
include(lagrange_include_modules)
include(lagrange_install)
include(lagrange_limit_parallelism)
include(lagrange_tbb_sanitizer)
include(lagrange_warnings)
include(sanitizers)

if(LAGRANGE_TOPLEVEL_PROJECT)
    include(lagrange_global_flags)
endif()

set(CMAKE_MACOSX_RPATH 1) # Set rpath for mac

set_property(GLOBAL PROPERTY USE_FOLDERS ON)

if(LAGRANGE_LIMIT_PARALLELISM)
    lagrange_limit_parallelism()
endif()

find_package(Threads REQUIRED)

# Include OneTBB early to provide TBB::tbb target
if(LAGRANGE_WITH_ONETBB)
    set(MKL_VERSION 2021.3.0 CACHE STRING "MKL version to use (2020.4 or 2021.3.0)")
    include(onetbb)
else()
    set(MKL_VERSION 2020.4 CACHE STRING "MKL version to use (2020.4 or 2021.3.0)")
endif()

# Enable unit testing at the root level
if(LAGRANGE_UNIT_TESTS)
    include(CTest)

    # Include Catch2 and provide function `catch_discover_tests` to register tests.
    include(catch2)
    FetchContent_GetProperties(catch2)
    include("${catch2_SOURCE_DIR}/extras/Catch.cmake")

    # Global target for code coverage
    if(LAGRANGE_TOPLEVEL_PROJECT)
        add_code_coverage_all_targets()
    endif()
endif()

# Build modules
add_subdirectory(modules)

# Build documentation
if(LAGRANGE_DOCUMENTATION)
    add_subdirectory(docs)
endif()

# Build code extracted from markdown documentation
if(LAGRANGE_WEBSITE_REPO)
    add_subdirectory(docs/code)
endif()

# Copy shared dependencies for executables created by Lagrange. Clients using Lagrange as a subfolder must use their
# own mechanism to copy shared dlls into their executable folder. One possibility is to register their executable using
# `lagrange_add_executable`, and install dependencies by calling `lagrange_copy_all_runtime_dependencies` at the end of
# their own CMake script. Please follow https://gitlab.kitware.com/cmake/cmake/-/issues/20417 for an official solution
# when available.
if(LAGRANGE_COPY_RUNTIME_DEPS)
    lagrange_copy_all_runtime_dependencies()
endif()

################################################################################
# Install CMake config files
################################################################################

if(LAGRANGE_INSTALL)
    include(GNUInstallDirs)
    set(project_config_in "${PROJECT_SOURCE_DIR}/cmake/lagrange/lagrangeConfig.cmake.in")
    set(project_config_out "${CMAKE_CURRENT_BINARY_DIR}/LagrangeConfig.cmake")
    set(config_targets_file "LagrangeConfigTargets.cmake")
    set(version_config_file "${CMAKE_CURRENT_BINARY_DIR}/LagrangeConfigVersion.cmake")
    set(export_dest_dir "${CMAKE_INSTALL_LIBDIR}/cmake/lagrange")

    install(EXPORT Lagrange_Targets
        DESTINATION ${export_dest_dir}
        NAMESPACE lagrange::
        FILE ${config_targets_file}
        COMPONENT Lagrange_Development
    )

    include(CMakePackageConfigHelpers)
    configure_file("${project_config_in}" "${project_config_out}" @ONLY)

    write_basic_package_version_file("${version_config_file}" COMPATIBILITY SameMajorVersion)
    install(FILES "${project_config_out}" "${version_config_file}" DESTINATION "${export_dest_dir}")
endif()<|MERGE_RESOLUTION|>--- conflicted
+++ resolved
@@ -31,12 +31,8 @@
 
 cmake_policy(SET CMP0054 NEW) # Only interpret if() arguments as variables or keywords when unquoted.
 cmake_policy(SET CMP0076 NEW) # target_sources() command converts relative paths to absolute.
-<<<<<<< HEAD
-cmake_policy(SET CMP0141 NEW) # MSVC debug information format flags are selected by an abstraction.
-=======
 set(CMAKE_POLICY_DEFAULT_CMP0063 NEW) # Honor visibility properties for all target types.
 set(CMAKE_POLICY_DEFAULT_CMP0077 NEW) # Avoid overriding normal variables with option()
->>>>>>> 587f6ab9
 set(CMAKE_POLICY_DEFAULT_CMP0091 NEW) # MSVC runtime library flags are selected by an abstraction.
 set(CMAKE_POLICY_DEFAULT_CMP0126 NEW) # Avoid overriding normal variables with set(CACHE)
 set(CMAKE_POLICY_DEFAULT_CMP0135 NEW) # Set the timestamps of all extracted contents to the time of the extraction.
