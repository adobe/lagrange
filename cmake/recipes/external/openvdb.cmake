--- conflicted
+++ resolved
@@ -15,16 +15,6 @@
 
 message(STATUS "Third-party (external): creating target 'openvdb::openvdb'")
 
-<<<<<<< HEAD
-include(FetchContent)
-FetchContent_Declare(
-    openvdb
-    GIT_REPOSITORY https://github.com/AcademySoftwareFoundation/openvdb.git
-    GIT_TAG v10.0.1
-)
-
-=======
->>>>>>> f294ce18
 if(WIN32)
     # On Windows, prefer shared lib for OpenVDB, otherwise we can run into
     # linking error LNK1248 in Debug mode (due to lib size exceeding 4GB).
