#
# Copyright 2020 Adobe. All rights reserved.
# This file is licensed to you under the Apache License, Version 2.0 (the "License");
# you may not use this file except in compliance with the License. You may obtain a copy
# of the License at http://www.apache.org/licenses/LICENSE-2.0
#
# Unless required by applicable law or agreed to in writing, software distributed under
# the License is distributed on an "AS IS" BASIS, WITHOUT WARRANTIES OR REPRESENTATIONS
# OF ANY KIND, either express or implied. See the License for the specific language
# governing permissions and limitations under the License.
#
if(TARGET Catch2::Catch2)
    return()
endif()

message(STATUS "Third-party (external): creating target 'Catch2::Catch2'")

<<<<<<< HEAD
include(FetchContent)
FetchContent_Declare(
    catch2
    GIT_REPOSITORY https://github.com/catchorg/Catch2.git
    GIT_TAG v3.3.2
    GIT_SHALLOW TRUE
)

=======
>>>>>>> f294ce18
option(CATCH_CONFIG_CPP17_STRING_VIEW "Enable support for std::string_view" ON)
option(CATCH_INSTALL_DOCS "Install documentation alongside library" OFF)
option(CATCH_INSTALL_EXTRAS "Install extras alongside library" OFF)

include(CPM)
CPMAddPackage(
    NAME catch2
    GITHUB_REPOSITORY catchorg/Catch2
    GIT_TAG v3.2.1
)

target_compile_features(Catch2 PUBLIC cxx_std_17)

if (CMAKE_CXX_COMPILER_ID STREQUAL "GNU" AND CMAKE_CXX_COMPILER_VERSION VERSION_LESS 10)
    # See https://github.com/catchorg/Catch2/issues/2654
    target_compile_options(Catch2 PUBLIC -Wno-parentheses)
endif()

set_target_properties(Catch2 PROPERTIES FOLDER third_party)
set_target_properties(Catch2WithMain PROPERTIES FOLDER third_party)<|MERGE_RESOLUTION|>--- conflicted
+++ resolved
@@ -15,17 +15,6 @@
 
 message(STATUS "Third-party (external): creating target 'Catch2::Catch2'")
 
-<<<<<<< HEAD
-include(FetchContent)
-FetchContent_Declare(
-    catch2
-    GIT_REPOSITORY https://github.com/catchorg/Catch2.git
-    GIT_TAG v3.3.2
-    GIT_SHALLOW TRUE
-)
-
-=======
->>>>>>> f294ce18
 option(CATCH_CONFIG_CPP17_STRING_VIEW "Enable support for std::string_view" ON)
 option(CATCH_INSTALL_DOCS "Install documentation alongside library" OFF)
 option(CATCH_INSTALL_EXTRAS "Install extras alongside library" OFF)
