/*
 * Copyright 2022 Adobe. All rights reserved.
 * This file is licensed to you under the Apache License, Version 2.0 (the "License");
 * you may not use this file except in compliance with the License. You may obtain a copy
 * of the License at http://www.apache.org/licenses/LICENSE-2.0
 *
 * Unless required by applicable law or agreed to in writing, software distributed under
 * the License is distributed on an "AS IS" BASIS, WITHOUT WARRANTIES OR REPRESENTATIONS
 * OF ANY KIND, either express or implied. See the License for the specific language
 * governing permissions and limitations under the License.
 */

#include <lagrange/Attribute.h>
#include <lagrange/AttributeFwd.h>
#include <lagrange/IndexedAttribute.h>
#include <lagrange/Logger.h>
#include <lagrange/SurfaceMeshTypes.h>
#include <lagrange/compute_facet_normal.h>
#include <lagrange/compute_normal.h>
#include <lagrange/internal/find_attribute_utils.h>
#include <lagrange/utils/function_ref.h>
#include <lagrange/utils/geometry3d.h>
#include <lagrange/views.h>

#include "internal/bucket_sort.h"
#include "internal/compute_weighted_corner_normal.h"

// clang-format off
#include <lagrange/utils/warnoff.h>
#include <tbb/parallel_for.h>
#include <lagrange/utils/warnon.h>
// clang-format on

#include <Eigen/Core>

#include <array>
#include <string>
#include <vector>

namespace lagrange {

////////////////////////////////////////////////////////////////////////////////

namespace {

template <typename Scalar, typename Index>
DisjointSets<Index> compute_unified_indices(
    const SurfaceMesh<Scalar, Index>& mesh,
    function_ref<bool(Index)> is_edge_smooth,
    const std::vector<bool>& is_cone_vertex)
{
    DisjointSets<Index> unified_indices(mesh.get_num_corners());
<<<<<<< HEAD
=======
    logger().info("compute unified indices");
>>>>>>> 882c4429
    tbb::parallel_for(Index(0), mesh.get_num_vertices(), [&](Index vi) {
        if (is_cone_vertex[vi]) return;
        mesh.foreach_corner_around_vertex(vi, [&](Index ci) {
            const Index ei = mesh.get_corner_edge(ci);
            const Index fi = mesh.get_corner_facet(ci);
            if (mesh.count_num_corners_around_edge(ei) != 2) {
                return; // Boundary or non-manifold, don't merge corners
            }
            if (!is_edge_smooth(ei)) {
                return;
            }
            mesh.foreach_corner_around_edge(ei, [&](Index cj) {
                Index vj = mesh.get_corner_vertex(cj);
                const Index fj = mesh.get_corner_facet(cj);
                if (fi == fj) return;
                if (vi != vj) {
                    cj = (cj + 1 == mesh.get_facet_corner_end(fj)) ? mesh.get_facet_corner_begin(fj)
                                                                   : cj + 1;
                    vj = mesh.get_corner_vertex(cj);
                    la_debug_assert(vi == vj);
                }
                unified_indices.merge(ci, cj);
            });
        });
    });

    return unified_indices;
}

template <typename Scalar, typename Index>
DisjointSets<Index> compute_unified_indices(
    const SurfaceMesh<Scalar, Index>& mesh,
    function_ref<bool(Index, Index)> is_edge_smooth,
    const std::vector<bool>& is_cone_vertex)
{
    DisjointSets<Index> unified_indices(mesh.get_num_corners());
    tbb::parallel_for(Index(0), mesh.get_num_vertices(), [&](Index vi) {
        if (is_cone_vertex[vi]) return;
        mesh.foreach_corner_around_vertex(vi, [&](Index ci) {
            const Index ei = mesh.get_corner_edge(ci);
            const Index fi = mesh.get_corner_facet(ci);
            if (mesh.count_num_corners_around_edge(ei) != 2) {
                return; // Boundary or non-manifold, don't merge corners
            }
            mesh.foreach_corner_around_edge(ei, [&](Index cj) {
                Index vj = mesh.get_corner_vertex(cj);
                const Index fj = mesh.get_corner_facet(cj);
                if (fi == fj) return;
                if (vi != vj) {
                    cj = (cj + 1 == mesh.get_facet_corner_end(fj)) ? mesh.get_facet_corner_begin(fj)
                                                                   : cj + 1;
                    vj = mesh.get_corner_vertex(cj);
                    la_debug_assert(vi == vj);
                }
                if (is_edge_smooth(fi, fj)) {
                    unified_indices.merge(ci, cj);
                }
            });
        });
    });

    return unified_indices;
}

template <typename Scalar, typename Index>
auto recompute_facet_normal_if_needed(
    SurfaceMesh<Scalar, Index>& mesh,
    const NormalOptions& options)
{
    AttributeId facet_normal_id;
    bool had_facet_normals = mesh.has_attribute(options.facet_normal_attribute_name);
    if (options.recompute_facet_normals || !had_facet_normals) {
        FacetNormalOptions facet_normal_options;
        facet_normal_options.output_attribute_name = options.facet_normal_attribute_name;
        facet_normal_id = compute_facet_normal(mesh, facet_normal_options);
    } else {
        facet_normal_id = internal::find_attribute<Scalar>(
            mesh,
            options.facet_normal_attribute_name,
            Facet,
            AttributeUsage::Normal,
            3);
    }
    return std::make_pair(
        matrix_view(mesh.template get_attribute<Scalar>(facet_normal_id)),
        had_facet_normals);
}

template <typename Scalar, typename Index, typename Func>
AttributeId compute_normal_internal(
    SurfaceMesh<Scalar, Index>& mesh,
    span<const Index> cone_vertices,
    const NormalOptions& options,
    Func get_unified_indices)
{
    la_runtime_assert(mesh.get_dimension() == 3, "Only 3D meshes are supported.");
    if (!mesh.has_edges()) mesh.initialize_edges();

    auto [facet_normal, had_facet_normals] = recompute_facet_normal_if_needed(mesh, options);

    const auto num_vertices = mesh.get_num_vertices();

    std::vector<bool> is_cone_vertex(num_vertices, false);
    for (auto vi : cone_vertices) is_cone_vertex[vi] = true;

    // Step 1: For each vertex v, iterate over its incident corners and
    // group corners sharing the same normal together.
    DisjointSets<Index> unified_indices = get_unified_indices(is_cone_vertex);

    // Step 2: Sort corner indices according to groups.
    AttributeId attr_id = internal::find_or_create_attribute<Scalar>(
        mesh,
        options.output_attribute_name,
        Indexed,
        AttributeUsage::Normal,
        3,
        internal::ResetToDefault::Yes);

    auto& attr = mesh.template ref_indexed_attribute<Scalar>(attr_id);
    auto attr_indices = attr.indices().ref_all();
    la_debug_assert(attr_indices.size() == mesh.get_num_corners());

    auto buckets = internal::bucket_sort(unified_indices, attr_indices);

    // Step 3: Compute and average corner normals.
    auto& attr_values = attr.values();
    attr_values.resize_elements(buckets.num_representatives);
    auto normal_values = matrix_ref(attr_values);

    auto compute_weighted_corner_normal =
        [&, facet_normal = facet_normal](Index ci) -> Eigen::Matrix<Scalar, 3, 1> {
        auto n = internal::compute_weighted_corner_normal(mesh, ci, options.weight_type);
        Scalar sign = std::copysign(1, n.dot(facet_normal.row(mesh.get_corner_facet(ci))));
        n *= sign;
        return n;
    };

    tbb::parallel_for((Index)0, buckets.num_representatives, [&](Index r) {
        for (Index i = buckets.representative_offsets[r]; i < buckets.representative_offsets[r + 1];
             ++i) {
            Index c = buckets.sorted_elements[i];
            normal_values.row(r) += compute_weighted_corner_normal(c).transpose();
        }
        normal_values.row(r).stableNormalize();
    });

    if (!options.keep_facet_normals && !had_facet_normals) {
        mesh.delete_attribute(options.facet_normal_attribute_name);
    }

    return attr_id;
}

} // namespace

////////////////////////////////////////////////////////////////////////////////

template <typename Scalar, typename Index>
AttributeId compute_normal(
    SurfaceMesh<Scalar, Index>& mesh,
    function_ref<bool(Index)> is_edge_smooth,
    span<const Index> cone_vertices,
    NormalOptions options)
{
    return compute_normal_internal(mesh, cone_vertices, options, [&](auto&& is_cone_vertex) {
        return compute_unified_indices(mesh, is_edge_smooth, is_cone_vertex);
    });
}

template <typename Scalar, typename Index>
AttributeId compute_normal(
    SurfaceMesh<Scalar, Index>& mesh,
    function_ref<bool(Index, Index)> is_edge_smooth,
    span<const Index> cone_vertices,
    NormalOptions options)
{
    return compute_normal_internal(mesh, cone_vertices, options, [&](auto&& is_cone_vertex) {
        return compute_unified_indices(mesh, is_edge_smooth, is_cone_vertex);
    });
}

template <typename Scalar, typename Index>
AttributeId compute_normal(
    SurfaceMesh<Scalar, Index>& mesh,
    Scalar feature_angle_threshold,
    span<const Index> cone_vertices,
    NormalOptions options)
{
    la_runtime_assert(mesh.get_dimension() == 3, "Only 3D meshes are supported.");

    if (!mesh.has_edges()) mesh.initialize_edges();

    auto [facet_normal, had_facet_normals] = recompute_facet_normal_if_needed(mesh, options);

    auto is_smooth = [&, facet_normal = facet_normal](Index fi, Index fj) -> bool {
        const Eigen::Matrix<Scalar, 1, 3> ni = facet_normal.row(fi);
        const Eigen::Matrix<Scalar, 1, 3> nj = facet_normal.row(fj);

        const auto theta = angle_between(ni, nj);
        return theta < feature_angle_threshold;
    };

    auto attr_id = compute_normal<Scalar, Index>(mesh, is_smooth, cone_vertices, options);
    if (!options.keep_facet_normals && !had_facet_normals) {
        mesh.delete_attribute(options.facet_normal_attribute_name);
    }
    return attr_id;
}

#define LA_X_compute_normal(_, Scalar, Index)           \
    template AttributeId compute_normal<Scalar, Index>( \
        SurfaceMesh<Scalar, Index> & mesh,              \
        function_ref<bool(Index)>,                      \
        span<const Index>,                              \
        NormalOptions);                                 \
    template AttributeId compute_normal<Scalar, Index>( \
        SurfaceMesh<Scalar, Index> & mesh,              \
        function_ref<bool(Index, Index)>,               \
        span<const Index>,                              \
        NormalOptions);                                 \
    template AttributeId compute_normal<Scalar, Index>( \
        SurfaceMesh<Scalar, Index> & mesh,              \
        Scalar,                                         \
        span<const Index>,                              \
        NormalOptions);
LA_SURFACE_MESH_X(compute_normal, 0)

} // namespace lagrange<|MERGE_RESOLUTION|>--- conflicted
+++ resolved
@@ -50,10 +50,6 @@
     const std::vector<bool>& is_cone_vertex)
 {
     DisjointSets<Index> unified_indices(mesh.get_num_corners());
-<<<<<<< HEAD
-=======
-    logger().info("compute unified indices");
->>>>>>> 882c4429
     tbb::parallel_for(Index(0), mesh.get_num_vertices(), [&](Index vi) {
         if (is_cone_vertex[vi]) return;
         mesh.foreach_corner_around_vertex(vi, [&](Index ci) {
