/*
 * Copyright 2022 Adobe. All rights reserved.
 * This file is licensed to you under the Apache License, Version 2.0 (the "License");
 * you may not use this file except in compliance with the License. You may obtain a copy
 * of the License at http://www.apache.org/licenses/LICENSE-2.0
 *
 * Unless required by applicable law or agreed to in writing, software distributed under
 * the License is distributed on an "AS IS" BASIS, WITHOUT WARRANTIES OR REPRESENTATIONS
 * OF ANY KIND, either express or implied. See the License for the specific language
 * governing permissions and limitations under the License.
 */
#include <algorithm>
#include <numeric>
#include <vector>

// clang-format off
#include <lagrange/utils/warnoff.h>
#include <tbb/parallel_for.h>
#include <lagrange/utils/warnon.h>
// clang-format on

#include <lagrange/SurfaceMeshTypes.h>
#include <lagrange/compute_vertex_vertex_adjacency.h>
#include <lagrange/utils/assert.h>
#include <lagrange/utils/invalid.h>
#include <lagrange/utils/range.h>

namespace lagrange {

template <typename Scalar, typename Index>
AdjacencyList<Index> compute_vertex_vertex_adjacency(SurfaceMesh<Scalar, Index>& mesh)
{
    const auto num_vertices = mesh.get_num_vertices();
    const auto num_facets = mesh.get_num_facets();

    using ValueArray = typename AdjacencyList<Index>::ValueArray;
    using IndexArray = typename AdjacencyList<Index>::IndexArray;

    ValueArray adjacency_data;
    IndexArray adjacency_index(num_vertices + 1, 0);

    // Estimate max size.
    for (auto fi : range(num_facets)) {
        const Index c_begin = mesh.get_facet_corner_begin(fi);
        const Index c_end = mesh.get_facet_corner_end(fi);

        for (Index ci = c_begin; ci < c_end; ci++) {
            Index c_next = (ci + 1 == c_end) ? c_begin : ci + 1;
            Index v_curr = mesh.get_corner_vertex(ci);
            Index v_next = mesh.get_corner_vertex(c_next);
            adjacency_index[v_curr]++;
            adjacency_index[v_next]++;
        }
    }

    std::rotate(adjacency_index.rbegin(), adjacency_index.rbegin() + 1, adjacency_index.rend());
    std::partial_sum(adjacency_index.begin(), adjacency_index.end(), adjacency_index.begin());
    const Index total_size = adjacency_index.back();
    adjacency_data.resize(total_size);

<<<<<<< HEAD
    // Gather adjacency data with duplicates.
=======
    // Gather adjacency data with duplicates. Note: We could do this loop in parallel by using a
    // vector of atomic counters for `adjacency_index`
>>>>>>> ec2aa89b
    for (Index fi = 0; fi < num_facets; ++fi) {
        const Index c_begin = mesh.get_facet_corner_begin(fi);
        const Index c_end = mesh.get_facet_corner_end(fi);

        for (Index ci = c_begin; ci < c_end; ci++) {
            Index c_next = (ci + 1 == c_end) ? c_begin : ci + 1;
            Index v_curr = mesh.get_corner_vertex(ci);
            Index v_next = mesh.get_corner_vertex(c_next);

            adjacency_data[adjacency_index[v_curr]++] = v_next;
            adjacency_data[adjacency_index[v_next]++] = v_curr;
        }
    };

    // Remove duplicate data.
    tbb::parallel_for(Index(0), num_vertices, [&](Index vi) {
        auto itr_begin = std::next(adjacency_data.begin(), vi == 0 ? 0 : adjacency_index[vi - 1]);
        auto itr_end = std::next(adjacency_data.begin(), adjacency_index[vi]);
        std::sort(itr_begin, itr_end);
        auto new_itr_end = std::unique(itr_begin, itr_end);
        std::fill(new_itr_end, itr_end, invalid<Index>());
    });

    // Condense adjacency data.
    size_t count = 0;
    size_t start_idx = 0;
    for (auto vi : range(num_vertices)) {
        size_t end_idx = adjacency_index[vi];
        for (size_t i = start_idx; i < end_idx; i++) {
            if (adjacency_data[i] != invalid<Index>()) {
                adjacency_data[count++] = adjacency_data[i];
            } else {
                break;
            }
        }
        adjacency_index[vi] = count;
        start_idx = end_idx;
    }
    adjacency_data.resize(count);
    adjacency_data.shrink_to_fit();
    std::rotate(adjacency_index.rbegin(), adjacency_index.rbegin() + 1, adjacency_index.rend());
    adjacency_index.front() = 0;

    AdjacencyList<Index> adjacency_list(std::move(adjacency_data), std::move(adjacency_index));
    return adjacency_list;
}

#define LA_X_compute_vertex_vertex_adjacency(_, Scalar, Index) \
    template AdjacencyList<Index> compute_vertex_vertex_adjacency(SurfaceMesh<Scalar, Index>&);
LA_SURFACE_MESH_X(compute_vertex_vertex_adjacency, 0)

} // namespace lagrange<|MERGE_RESOLUTION|>--- conflicted
+++ resolved
@@ -58,12 +58,8 @@
     const Index total_size = adjacency_index.back();
     adjacency_data.resize(total_size);
 
-<<<<<<< HEAD
-    // Gather adjacency data with duplicates.
-=======
     // Gather adjacency data with duplicates. Note: We could do this loop in parallel by using a
     // vector of atomic counters for `adjacency_index`
->>>>>>> ec2aa89b
     for (Index fi = 0; fi < num_facets; ++fi) {
         const Index c_begin = mesh.get_facet_corner_begin(fi);
         const Index c_end = mesh.get_facet_corner_end(fi);
