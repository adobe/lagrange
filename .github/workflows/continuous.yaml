--- conflicted
+++ resolved
@@ -88,16 +88,10 @@
         run: |
           mkdir -p build
           cd build
-<<<<<<< HEAD
           cmake .. -G Ninja \
-            -DCMAKE_CXX_COMPILER_LAUNCHER=ccache \
             -DCMAKE_BUILD_TYPE=${{ matrix.config }} \
             -DLAGRANGE_JENKINS=ON \
             -DLAGRANGE_ALL=ON \
-=======
-          cmake .. \
-            -DCMAKE_BUILD_TYPE=${{ matrix.config }} \
->>>>>>> 587f6ab9
             -DUSE_SANITIZER=${{ matrix.sanitizer }}
 
       - name: Build
